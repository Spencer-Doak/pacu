--- conflicted
+++ resolved
@@ -117,13 +117,6 @@
     session.update(pacu_main.database, CodeBuild=codebuild_data)
 
     print('{} completed.\n'.format(module_info['name']))
-<<<<<<< HEAD
-    return
-
-
-def summary(data, pacu_main):
-    raise NotImplementedError
-=======
     return summary_data
 
 
@@ -133,5 +126,4 @@
         out += '    {}\n'.format(region)
         for val in data[region]:
             out += '        {} {} found.\n'.format(data[region][val], val[:-1] + '(' + val[-1] + ')')
-    return out
->>>>>>> 0bc860cf
+    return out
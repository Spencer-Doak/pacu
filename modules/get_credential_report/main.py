--- conflicted
+++ resolved
@@ -54,12 +54,8 @@
         except ClientError as error:
             code = error.response['Error']['Code']
             if code == 'ReportNotPresent' or code == 'ReportInProgress':
-<<<<<<< HEAD
                 if generated or code == 'ReportInProgress':
                     generated = True
-=======
-                if generated:
->>>>>>> 47855208
                     print('waiting...')
                     time.sleep(20)
                 else:

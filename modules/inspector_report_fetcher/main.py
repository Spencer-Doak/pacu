#!/usr/bin/env python3
import argparse
from botocore.exceptions import ClientError
import os
import urllib.request


module_info = {
    'name': 'inspector_report_fetcher',
    'author': 'Alexander Morgenstern',
    'category': 'recon_enum_with_keys',
    'one_liner': 'Captures vulnerabilties found when running a preconfigured inspector report',
    'description':
        """
        This module captures findings for reports in regions that support AWS Inspector.
        The optional argument --download-reports will automatically download any reports found
        into the session downloads directory under a folder named after the run id of the
        inspector report.""",
    'services': ['Inspector'],
    'prerequisite_modules': [],
    'external_dependencies': [],
    'arguments_to_autocomplete': [
        '--download-reports'
    ],
}

parser = argparse.ArgumentParser(add_help=False, description=module_info['description'])

parser.add_argument('--download-reports', required=False, default=False, action='store_true', help='Optional argument to download HTML reports for each run')


def main(args, pacu_main):
    session = pacu_main.get_active_session()
    args = parser.parse_args(args)
    print = pacu_main.print
    get_regions = pacu_main.get_regions

    regions = get_regions('Inspector')
    complete_data = {}
    summary_data = {
        'reports': 0,
        'findings': 0
    }
    if args.download_reports:
        summary_data['reports_location'] = 'sessions/{}/downloads/inspector_assessments/'.format(session.name)
    for region in regions:
        print('Starting region {}...'.format(region))

        client = pacu_main.get_boto3_client('inspector', region)

        if args.download_reports:
            assessment_runs = []
            response = ''
            try:
                response = client.list_assessment_runs()
                assessment_runs += response['assessmentRunArns']
                while 'nextToken' in response:
                    response = client.list_findings(nextToken=response['nextToken'])
                    assessment_runs += response['assessmentRunArns']
            except ClientError as error:
                    if error.response['Error']['Code'] == 'AccessDeniedException':
                        print('Access Denied for list-assessment-runs')
            if not assessment_runs:
                print('  No assessment runs found for {}'.format(region))
            else:
                summary_data['reports'] += len(assessment_runs)
            for run in assessment_runs:
                response = client.get_assessment_report(
                    assessmentRunArn=run,
                    reportFileFormat='HTML',
                    reportType='FULL'
                )
                if not os.path.exists('sessions/{}/downloads/inspector_assessments/'.format(session.name)):
                    os.makedirs('sessions/{}/downloads/inspector_assessments/'.format(session.name))
                file_name = 'sessions/{}/downloads/inspector_assessments/'.format(session.name) + str(run)[-10:] + '.html'
                print('  Report saved to: ' + file_name)
                with urllib.request.urlopen(response['url']) as response, open(file_name, 'a') as out_file:
                    out_file.write(str(response.read()))
        findings = []
        try:
            response = client.list_findings()
            findings = response['findingArns']
            while 'nextToken' in response:
                response = client.list_findings(nextToken=response['nextToken'])
                findings += response['findingArns']
        except ClientError as error:
            if error.response['Error']['Code'] == 'AccessDeniedException':
                print('Access Denied for list-findings')
                continue
        try:
            if len(findings) < 1:
                print('  No findings found for {}.'.format(region))
                continue
            else:
                summary_data['findings'] += len(findings)
            descriptions = client.describe_findings(findingArns=findings)['findings']
            complete_data[region] = descriptions
        except ClientError as error:
            if error.response['Error']['Code'] == 'AccessDeniedException':
                print('Access Denied for describe-findings')
    session.update(pacu_main.database, Inspector=complete_data)
    print('{} completed.\n'.format(module_info['name']))
<<<<<<< HEAD
    return


def summary(data, pacu_main):
    raise NotImplementedError
=======
    return summary_data


def summary(data, pacu_main):
    out = ''
    if 'reports_location' in data:
        out += '  Reports saved to: {}\n'.format(data['reports_location'])
    out += '  {} reports found.\n'.format(data['reports'])
    out += '  {} findings found.\n'.format(data['findings'])
    return out
>>>>>>> 0bc860cf
<|MERGE_RESOLUTION|>--- conflicted
+++ resolved
@@ -100,13 +100,6 @@
                 print('Access Denied for describe-findings')
     session.update(pacu_main.database, Inspector=complete_data)
     print('{} completed.\n'.format(module_info['name']))
-<<<<<<< HEAD
-    return
-
-
-def summary(data, pacu_main):
-    raise NotImplementedError
-=======
     return summary_data
 
 
@@ -116,5 +109,4 @@
         out += '  Reports saved to: {}\n'.format(data['reports_location'])
     out += '  {} reports found.\n'.format(data['reports'])
     out += '  {} findings found.\n'.format(data['findings'])
-    return out
->>>>>>> 0bc860cf
+    return out
#!/usr/bin/env python3
import argparse
from botocore.exceptions import ClientError
import os
import urllib.request


module_info = {
    'name': 'inspector_report_fetcher',
    'author': 'Alexander Morgenstern',
    'category': 'recon_enum_with_keys',
    'one_liner': 'Captures vulnerabilties found when running a preconfigured inspector report',
    'description':
        """
        This module captures findings for reports in regions that support AWS Inspector.
        The optional argument --download-reports will automatically download any reports found
        into the session downloads directory under a folder named after the run id of the
        inspector report.""",
    'services': ['Inspector'],
    'prerequisite_modules': [],
    'external_dependencies': [],
    'arguments_to_autocomplete': [
        '--download-reports'
    ],
}

parser = argparse.ArgumentParser(add_help=False, description=module_info['description'])

parser.add_argument('--download-reports', required=False, default=False, action='store_true', help='Optional argument to download HTML reports for each run')


def help():
    return [module_info, parser.format_help()]


def main(args, pacu_main):
    session = pacu_main.get_active_session()
    args = parser.parse_args(args)
    print = pacu_main.print
    get_regions = pacu_main.get_regions

    regions = get_regions('Inspector')
    complete_data = {}
    for region in regions:
<<<<<<< HEAD
        print('Starting region {}...'.format(region))
=======
        print(f'Starting region {region}...')
>>>>>>> 00dc4e36

        client = pacu_main.get_boto3_client('inspector', region)

        if args.download_reports:
            assessment_runs = []
            response = ''
            try:
                response = client.list_assessment_runs()
                assessment_runs += response['assessmentRunArns']
                while 'nextToken' in response:
                    response = client.list_findings(nextToken=response['nextToken'])
                    assessment_runs += response['assessmentRunArns']
            except ClientError as error:
                    if error.response['Error']['Code'] == 'AccessDeniedException':
                        print('Access Denied for list-assessment-runs')
            for run in assessment_runs:
                response = client.get_assessment_report(
                    assessmentRunArn=run,
                    reportFileFormat='HTML',
                    reportType='FULL'
                )
                if not os.path.exists(f'sessions/{session.name}/downloads/inspector_assessments/'):
                    os.makedirs(f'sessions/{session.name}/downloads/inspector_assessments/')
                file_name = f'sessions/{session.name}/downloads/inspector_assessments/' + str(run)[-10:] + '.html'
                print('Report saved to: ' + file_name)
                with urllib.request.urlopen(response['url']) as response, open(file_name, 'a') as out_file:
                    out_file.write(str(response.read()))
        findings = []
        try:
            response = client.list_findings()
            findings = response['findingArns']
            while 'nextToken' in response:
                response = client.list_findings(nextToken=response['nextToken'])
                findings += response['findingArns']
        except ClientError as error:
            if error.response['Error']['Code'] == 'AccessDeniedException':
                print('Access Denied for list-findings')
                continue
        try:
            if len(findings) < 1:
                continue
            descriptions = client.describe_findings(findingArns=findings)['findings']
            complete_data[region] = descriptions
        except ClientError as error:
            if error.response['Error']['Code'] == 'AccessDeniedException':
                print('Access Denied for describe-findings')
    session.update(pacu_main.database, Inspector=complete_data)
    print(f"{module_info['name']} completed.\n")
    return<|MERGE_RESOLUTION|>--- conflicted
+++ resolved
@@ -42,11 +42,7 @@
     regions = get_regions('Inspector')
     complete_data = {}
     for region in regions:
-<<<<<<< HEAD
-        print('Starting region {}...'.format(region))
-=======
         print(f'Starting region {region}...')
->>>>>>> 00dc4e36
 
         client = pacu_main.get_boto3_client('inspector', region)
 

--- conflicted
+++ resolved
@@ -1,1038 +1,516 @@
-<<<<<<< HEAD
-#!/usr/bin/env python3
-import argparse
-import json
-import os
-import re
-
-from botocore.exceptions import ClientError
-
-
-module_info = {
-    # Name of the module (should be the same as the filename)
-    'name': 'confirm_permissions',
-
-    # Name and any other notes about the author
-    'author': 'Spencer Gietzen of Rhino Security Labs',
-
-    # Category of the module. Make sure the name matches an existing category.
-    'category': 'recon_enum_with_keys',
-
-    # One liner description of the module functionality.
-    # This shows up when a user searches for modules.
-    'one_liner': 'Tries to get a confirmed list of permissions for the current user.',
-
-    # Description about what the module does and how it works
-    'description': 'This module will attempt to use IAM APIs to enumerate a confirmed list of IAM permissions for the current user. This is done by checking attached and inline policies for the user and the groups they are in.',
-
-    # A list of AWS services that the module utilizes during its execution
-    'services': ['IAM'],
-
-    # For prerequisite modules, try and see if any existing modules return the
-    # data that is required for your module before writing that code yourself.
-    # That way session data can stay separated and modular.
-    'prerequisite_modules': [],
-
-    # Module arguments to autocomplete when the user hits tab
-    'arguments_to_autocomplete': ['--all-users', '--user-name'],
-}
-
-parser = argparse.ArgumentParser(add_help=False, description=module_info['description'])
-
-parser.add_argument('--all-users', required=False, default=False, action='store_true', help='Run this module against every user in the account and store the results to ./sessions/[current_session_name]/downloads/confirmed_permissions/[user_name].json. This data can then be run against the privesc_scan module with the --offline flag enabled.')
-parser.add_argument('--user-name', required=False, default=None, help='A single username of a user to run this module against. By default, the user to which the active AWS keys belong to will be used.')
-# parser.add_argument('--group-name', required=False, default=None, help='The name of a group to run this module against. By default, this module will be run against the user which the active AWS keys belong to.')
-# parser.add_argument('--policy-name', required=False, default=None, help='The name of a specific policy to run this module against. By default, this module will be run against the user which the active AWS keys belong to.')
-
-
-def main(args, pacu_main):
-    session = pacu_main.get_active_session()
-
-    ###### Don't modify these. They can be removed if you are not using the function.
-    args = parser.parse_args(args)
-    print = pacu_main.print
-    key_info = pacu_main.key_info
-    fetch_data = pacu_main.fetch_data
-    ######
-
-    summary_data = {'users_confirmed': 0}
-
-    users = []
-    if args.all_users is True:
-        if fetch_data(['IAM', 'Users'], 'enum_users_roles_policies_groups', '--users') is False:
-            print('FAILURE')
-            print('  SUB-MODULE EXECUTION FAILED')
-            return
-        fetched_users = session.IAM['Users']
-        for user in fetched_users:
-            users.append({
-                'UserName': user['UserName'],
-                'PermissionsConfirmed': True,
-                'Permissions': {
-                    'Allow': {},
-                    'Deny': {}
-                }
-            })
-    elif args.user_name is not None:
-        users.append({
-            'UserName': args.user_name,
-            'PermissionsConfirmed': True,
-            'Permissions': {
-                'Allow': {},
-                'Deny': {}
-            }
-        })
-        summary_data['single_user'] = args.user_name
-    else:
-        client = pacu_main.get_boto3_client('sts')
-        identity = client.get_caller_identity()
-        active_aws_key = session.get_active_aws_key(pacu_main.database)
-
-        if re.match(r'arn:aws:iam::\d{12}:user/', identity['Arn']) is not None:
-            client = pacu_main.get_boto3_client('iam')
-            try:
-                user = client.get_user()
-            except ClientError as error:
-                print('  Unable to get current user identity')
-                if error.response['Error']['Code'] == 'AccessDenied':
-                    print('    FAILURE: MISSING REQUIRED AWS PERMISSIONS')
-                else:
-                    print('    {}'.format(error.response['Error']['Code']))
-                print('')
-                return summary_data
-            active_aws_key.update(
-                pacu_main.database,
-                user_name=user['User']['UserName'],
-                user_arn=identity['Arn'],
-                user_id=identity['UserId'],
-                account_id=identity['Account']
-            )
-        elif re.match(r'arn:aws:sts::\d{12}:assumed-role/', identity['Arn']) is not None:
-            # TODO: Find role info
-            active_aws_key.update(
-                pacu_main.database,
-                user_name=identity['User']['UserName'],
-                user_arn=identity['Arn'],
-                user_id=identity['UserId'],
-                account_id=identity['Account']
-            )
-        else:
-            print('Not an IAM user or role. Exiting...\n')
-            return False
-        user = key_info(alias=session.key_alias)
-        user['PermissionsConfirmed'] = True
-        user['Permissions'] = {'Allow': {}, 'Deny': {}}
-        users.append(user)
-        summary_data['single_user'] = user['UserName']
-
-    # list-groups-for-user
-    # list-user-policies
-    # list-group-policies
-    # list-role-policies
-    # list-attached-role-policies
-    # list-attached-group-policies
-    # list-attached-user-policies
-    # get-policy
-    # get-policy-version
-    # get-user-policy
-    # get-group-policy
-    # get-role-policy
-
-    client = pacu_main.get_boto3_client('iam')
-
-    print('Permission Document Location:')
-    print('  sessions/{}/downloads/confirmed_permissions/'.format(session.name))
-    print('Confirming Permissions for Users...')
-    for user in users:
-        print('  {}...'.format(user['UserName']))
-        user['Groups'] = []
-        user['Policies'] = []
-        try:
-            policies = []
-
-            # Get groups that the user is in
-            try:
-                response = client.list_groups_for_user(
-                    UserName=user['UserName']
-                )
-                user['Groups'] = response['Groups']
-                while 'IsTruncated' in response and response['IsTruncated'] is True:
-                    response = client.list_groups_for_user(
-                        UserName=user['UserName'],
-                        Marker=response['Marker']
-                    )
-                    user['Groups'] += response['Groups']
-            except ClientError as error:
-                print('    List groups for user failed')
-                if error.response['Error']['Code'] == 'AccessDenied':
-                    print('      FAILURE: MISSING REQUIRED AWS PERMISSIONS')
-                else:
-                    print('      {}'.format(error.response['Error']['Code']))
-                user['PermissionsConfirmed'] = False
-
-            # Get inline and attached group policies
-            for group in user['Groups']:
-                group['Policies'] = []
-                # Get inline group policies
-                try:
-                    response = client.list_group_policies(
-                        GroupName=group['GroupName']
-                    )
-                    policies = response['PolicyNames']
-                    while 'IsTruncated' in response and response['IsTruncated'] is True:
-                        response = client.list_group_policies(
-                            GroupName=group['GroupName'],
-                            Marker=response['Marker']
-                        )
-                        policies += response['PolicyNames']
-                except ClientError as error:
-                    print('     List group policies failed')
-                    if error.response['Error']['Code'] == 'AccessDenied':
-                        print('      FAILURE: MISSING REQUIRED AWS PERMISSIONS')
-                    else:
-                        print('      {}'.format(error.response['Error']['Code']))
-                    user['PermissionsConfirmed'] = False
-
-                # Get document for each inline policy
-                for policy in policies:
-                    group['Policies'].append({  # Add policies to list of policies for this group
-                        'PolicyName': policy
-                    })
-                    try:
-                        document = client.get_group_policy(
-                            GroupName=group['GroupName'],
-                            PolicyName=policy
-                        )['PolicyDocument']
-                    except ClientError as error:
-                        print('     Get group policy failed')
-                        if error.response['Error']['Code'] == 'AccessDenied':
-                            print('      FAILURE: MISSING REQUIRED AWS PERMISSIONS')
-                        else:
-                            print('      {}'.format(error.response['Error']['Code']))
-                        user['PermissionsConfirmed'] = False
-                    user = parse_document(document, user)
-
-                # Get attached group policies
-                attached_policies = []
-                try:
-                    response = client.list_attached_group_policies(
-                        GroupName=group['GroupName']
-                    )
-                    attached_policies = response['AttachedPolicies']
-                    while 'IsTruncated' in response and response['IsTruncated'] is True:
-                        response = client.list_attached_group_policies(
-                            GroupName=group['GroupName'],
-                            Marker=response['Marker']
-                        )
-                        attached_policies += response['AttachedPolicies']
-                    group['Policies'] += attached_policies
-                except ClientError as error:
-                    print('    List attached group policies failed')
-                    if error.response['Error']['Code'] == 'AccessDenied':
-                        print('      FAILURE: MISSING REQUIRED AWS PERMISSIONS')
-                    else:
-                        print('      {}'.format(error.response['Error']['Code']))
-                    user['PermissionsConfirmed'] = False
-                user = parse_attached_policies(client, attached_policies, user)
-
-            # Get inline user policies
-            policies = []
-            if 'Policies' not in user:
-                user['Policies'] = []
-            try:
-                response = client.list_user_policies(
-                    UserName=user['UserName']
-                )
-                policies = response['PolicyNames']
-                while 'IsTruncated' in response and response['IsTruncated'] is True:
-                    response = client.list_user_policies(
-                        UserName=user['UserName'],
-                        Marker=response['Marker']
-                    )
-                    policies += response['PolicyNames']
-                for policy in policies:
-                    user['Policies'].append({
-                        'PolicyName': policy
-                    })
-            except ClientError as error:
-                print('    List user policies failed')
-                if error.response['Error']['Code'] == 'AccessDenied':
-                    print('      FAILURE: MISSING REQUIRED AWS PERMISSIONS')
-                else:
-                    print('      {}'.format(error.response['Error']['Code']))
-                user['PermissionsConfirmed'] = False
-
-            # Get document for each inline policy
-            for policy in policies:
-                try:
-                    document = client.get_user_policy(
-                        UserName=user['UserName'],
-                        PolicyName=policy
-                    )['PolicyDocument']
-                except ClientError as error:
-                    print('    Get user policy failed')
-                    if error.response['Error']['Code'] == 'AccessDenied':
-                        print('      FAILURE: MISSING REQUIRED AWS PERMISSIONS')
-                    else:
-                        print('      {}'.format(error.response['Error']['Code']))
-                    user['PermissionsConfirmed'] = False
-                user = parse_document(document, user)
-
-            # Get attached user policies
-            attached_policies = []
-            try:
-                response = client.list_attached_user_policies(
-                    UserName=user['UserName']
-                )
-                attached_policies = response['AttachedPolicies']
-                while 'IsTruncated' in response and response['IsTruncated'] is True:
-                    response = client.list_attached_user_policies(
-                        UserName=user['UserName'],
-                        Marker=response['Marker']
-                    )
-                    attached_policies += response['AttachedPolicies']
-                user['Policies'] += attached_policies
-            except ClientError as error:
-                print('    List attached user policies failed')
-                if error.response['Error']['Code'] == 'AccessDenied':
-                    print('      FAILURE: MISSING REQUIRED AWS PERMISSIONS')
-                else:
-                    print('      {}'.format(error.response['Error']['Code']))
-                user['PermissionsConfirmed'] = False
-
-            user = parse_attached_policies(client, attached_policies, user)
-            if user['PermissionsConfirmed']:
-                summary_data['users_confirmed'] += 1
-
-            if args.user_name is None and args.all_users is False:  # TODO: If this runs and gets all permissions, replace the current set under user['Permissions'] rather than add to it in this module
-                print('  Confirmed Permissions for {}'.format(user['UserName']))
-                active_aws_key.update(
-                    pacu_main.database,
-                    user_name=user['UserName'],
-                    user_arn=user['UserArn'],
-                    user_id=user['UserId'],
-                    groups=user['Groups'],
-                    policies=user['Policies'],
-                    permissions_confirmed=user['PermissionsConfirmed'],
-                    allow_permissions=user['Permissions']['Allow'],
-                    deny_permissions=user['Permissions']['Deny']
-                )
-            else:
-                if not os.path.exists('sessions/{}/downloads/confirmed_permissions/'.format(session.name)):
-                    os.makedirs('sessions/{}/downloads/confirmed_permissions/'.format(session.name))
-
-                with open('sessions/{}/downloads/confirmed_permissions/{}.json'.format(session.name, user['UserName']), 'w+') as user_permissions_file:
-                    json.dump(user, user_permissions_file, indent=2, default=str)
-
-                print('    {}\'s permissions stored in {}.json'.format(user['UserName'], user['UserName']))
-        except ClientError as error:
-            if error.response['Error']['Code'] == 'AccessDenied':
-                print('  FAILURE: MISSING REQUIRED AWS PERMISSIONS')
-            else:
-                print('  {}'.format(error.response['Error']['Code']))
-            print('Skipping {}'.format(user['UserName'], error))
-
-    print('\n{} completed.\n'.format(module_info['name']))
-    return summary_data
-
-
-def summary(data, pacu_main):
-    out = ''
-    if data['users_confirmed'] == 1:
-        out += '  Confirmed Permissions for: {}.\n'.format(data['single_user'])
-    else:
-        out += '  Confirmed Permissions for {} User(s).\n'.format(data['users_confirmed'])
-    return out
-
-
-def parse_attached_policies(client, attached_policies, user):
-    """ Pull permissions from each policy document. """
-    for policy in attached_policies:
-        document = get_attached_policy(client, policy['PolicyArn'])
-        if document is False:
-            user['PermissionsConfirmed'] = False
-        else:
-            user = parse_document(document, user)
-    return user
-
-
-def get_attached_policy(client, policy_arn):
-    """ Get the policy document of an attached policy. """
-    try:
-        policy = client.get_policy(
-            PolicyArn=policy_arn
-        )['Policy']
-        version = policy['DefaultVersionId']
-        can_get = True
-    except Exception as error:
-        print('Get policy failed: {}'.format(error))
-        return False
-
-        # NOTE: If v1, v2, and v3 exist, then v2 is deleted, the next version will be v4 still, so this WILL error currently
-        # print('Attempting to enumerate the default version...')
-        # can_get = False
-
-    try:
-        if can_get is True:
-            document = client.get_policy_version(
-                PolicyArn=policy_arn,
-                VersionId=version
-            )['PolicyVersion']['Document']
-            return document
-
-        # else:  # If the user can't run get_policy, try to run get_policy_version to enumerate the default version
-        #     for version in ['v1', 'v2', 'v3', 'v4', 'v5']:  # This won't error because it will return the default version before fetching a non-existent version
-        #         policy_version = client.get_policy_version(
-        #             PolicyArn=policy_arn,
-        #             VersionId=version
-        #         )['PolicyVersion']
-        #         if policy_version['IsDefaultVersion'] is True:
-        #             return policy_version['Document']
-
-    except Exception as error:
-        print('Get policy version failed: {}'.format(error))
-        return False
-
-
-def parse_document(document, user):
-    """ Loop permissions and the resources they apply to """
-    if isinstance(document['Statement'], dict):
-        document['Statement'] = [document['Statement']]
-
-    for statement in document['Statement']:
-
-        if statement['Effect'] == 'Allow':
-
-            if 'Action' in statement and isinstance(statement['Action'], list):  # Check if the action is a single action (str) or multiple (list)
-                statement['Action'] = list(set(statement['Action']))  # Remove duplicates to stop the circular reference JSON error
-                for action in statement['Action']:
-                    if action in user['Permissions']['Allow']:
-                        if isinstance(statement['Resource'], list):
-                            user['Permissions']['Allow'][action] += statement['Resource']
-                        else:
-                            user['Permissions']['Allow'][action].append(statement['Resource'])
-                    else:
-                        if isinstance(statement['Resource'], list):
-                            user['Permissions']['Allow'][action] = statement['Resource']
-                        else:
-                            user['Permissions']['Allow'][action] = [statement['Resource']]
-                    user['Permissions']['Allow'][action] = list(set(user['Permissions']['Allow'][action]))  # Remove duplicate resources
-
-            elif 'Action' in statement and isinstance(statement['Action'], str):
-                if statement['Action'] in user['Permissions']['Allow']:
-                    if isinstance(statement['Resource'], list):
-                        user['Permissions']['Allow'][statement['Action']] += statement['Resource']
-                    else:
-                        user['Permissions']['Allow'][statement['Action']].append(statement['Resource'])
-                else:
-                    if isinstance(statement['Resource'], list):
-                        user['Permissions']['Allow'][statement['Action']] = statement['Resource']
-                    else:
-                        user['Permissions']['Allow'][statement['Action']] = [statement['Resource']]  # Make sure that resources are always arrays
-                user['Permissions']['Allow'][statement['Action']] = list(set(user['Permissions']['Allow'][statement['Action']]))  # Remove duplicate resources
-
-            if 'NotAction' in statement and isinstance(statement['NotAction'], list):  # NotAction is reverse, so allowing a NotAction is denying that action basically
-                statement['NotAction'] = list(set(statement['NotAction']))  # Remove duplicates to stop the circular reference JSON error
-                for not_action in statement['NotAction']:
-                    if not_action in user['Permissions']['Deny']:
-                        if isinstance(statement['Resource'], list):
-                            user['Permissions']['Deny'][not_action] += statement['Resource']
-                        else:
-                            user['Permissions']['Deny'][not_action].append(statement['Resource'])
-                    else:
-                        if isinstance(statement['Resource'], list):
-                            user['Permissions']['Deny'][not_action] = statement['Resource']
-                        else:
-                            user['Permissions']['Deny'][not_action] = [statement['Resource']]
-                    user['Permissions']['Deny'][not_action] = list(set(user['Permissions']['Deny'][not_action]))  # Remove duplicate resources
-
-            elif 'NotAction' in statement and isinstance(statement['NotAction'], str):
-                if statement['NotAction'] in user['Permissions']['Deny']:
-                    if isinstance(statement['Resource'], list):
-                        user['Permissions']['Deny'][statement['NotAction']] += statement['Resource']
-                    else:
-                        user['Permissions']['Deny'][statement['NotAction']].append(statement['Resource'])
-                else:
-                    if isinstance(statement['Resource'], list):
-                        user['Permissions']['Deny'][statement['NotAction']] = statement['Resource']
-                    else:
-                        user['Permissions']['Deny'][statement['NotAction']] = [statement['Resource']]  # Make sure that resources are always arrays
-                user['Permissions']['Deny'][statement['NotAction']] = list(set(user['Permissions']['Deny'][statement['NotAction']]))  # Remove duplicate resources
-
-        if statement['Effect'] == 'Deny':
-
-            if 'Action' in statement and isinstance(statement['Action'], list):
-                statement['Action'] = list(set(statement['Action']))  # Remove duplicates to stop the circular reference JSON error
-                for action in statement['Action']:
-                    if action in user['Permissions']['Deny']:
-                        if isinstance(statement['Resource'], list):
-                            user['Permissions']['Deny'][action] += statement['Resource']
-                        else:
-                            user['Permissions']['Deny'][action].append(statement['Resource'])
-                    else:
-                        if isinstance(statement['Resource'], list):
-                            user['Permissions']['Deny'][action] = statement['Resource']
-                        else:
-                            user['Permissions']['Deny'][action] = [statement['Resource']]
-                    user['Permissions']['Deny'][action] = list(set(user['Permissions']['Deny'][action]))  # Remove duplicate resources
-
-            elif 'Action' in statement and isinstance(statement['Action'], str):
-                if statement['Action'] in user['Permissions']['Deny']:
-                    if isinstance(statement['Resource'], list):
-                        user['Permissions']['Deny'][statement['Action']] += statement['Resource']
-                    else:
-                        user['Permissions']['Deny'][statement['Action']].append(statement['Resource'])
-                else:
-                    if isinstance(statement['Resource'], list):
-                        user['Permissions']['Deny'][statement['Action']] = statement['Resource']
-                    else:
-                        user['Permissions']['Deny'][statement['Action']] = [statement['Resource']]  # Make sure that resources are always arrays
-                user['Permissions']['Deny'][statement['Action']] = list(set(user['Permissions']['Deny'][statement['Action']]))  # Remove duplicate resources
-
-            if 'NotAction' in statement and isinstance(statement['NotAction'], list):  # NotAction is reverse, so allowing a NotAction is denying that action basically
-                statement['NotAction'] = list(set(statement['NotAction']))  # Remove duplicates to stop the circular reference JSON error
-                for not_action in statement['NotAction']:
-                    if not_action in user['Permissions']['Allow']:
-                        if isinstance(statement['Resource'], list):
-                            user['Permissions']['Allow'][not_action] += statement['Resource']
-                        else:
-                            user['Permissions']['Allow'][not_action].append(statement['Resource'])
-                    else:
-                        if isinstance(statement['Resource'], list):
-                            user['Permissions']['Allow'][not_action] = statement['Resource']
-                        else:
-                            user['Permissions']['Allow'][not_action] = [statement['Resource']]
-                    user['Permissions']['Allow'][not_action] = list(set(user['Permissions']['Allow'][not_action]))  # Remove duplicate resources
-
-            elif 'NotAction' in statement and isinstance(statement['NotAction'], str):
-                if statement['NotAction'] in user['Permissions']['Allow']:
-                    if isinstance(statement['Resource'], list):
-                        user['Permissions']['Allow'][statement['NotAction']] += statement['Resource']
-                    else:
-                        user['Permissions']['Allow'][statement['NotAction']].append(statement['Resource'])
-                else:
-                    if isinstance(statement['Resource'], list):
-                        user['Permissions']['Allow'][statement['NotAction']] = statement['Resource']
-                    else:
-                        user['Permissions']['Allow'][statement['NotAction']] = [statement['Resource']]  # Make sure that resources are always arrays
-                user['Permissions']['Allow'][statement['NotAction']] = list(set(user['Permissions']['Allow'][statement['NotAction']]))  # Remove duplicate resources
-
-    return user
-=======
-#!/usr/bin/env python3
-import argparse
-import json
-import os
-import re
-import botocore
-
-
-module_info = {
-    # Name of the module (should be the same as the filename)
-    'name': 'confirm_permissions',
-
-    # Name and any other notes about the author
-    'author': 'Spencer Gietzen of Rhino Security Labs',
-
-    # Category of the module. Make sure the name matches an existing category.
-    'category': 'recon_enum_with_keys',
-
-    # One liner description of the module functionality.
-    # This shows up when a user searches for modules.
-    'one_liner': 'Tries to get a confirmed list of permissions for the current (or all) user(s).',
-
-    # Description about what the module does and how it works
-    'description': 'This module will attempt to use IAM APIs to enumerate a confirmed list of IAM permissions for the current user. This is done by checking attached and inline policies for the user and the groups they are in.',
-
-    # A list of AWS services that the module utilizes during its execution
-    'services': ['IAM'],
-
-    # For prerequisite modules, try and see if any existing modules return the
-    # data that is required for your module before writing that code yourself.
-    # That way session data can stay separated and modular.
-    'prerequisite_modules': [],
-
-    # Module arguments to autocomplete when the user hits tab
-    'arguments_to_autocomplete': ['--all-users', '--user-name']
-}
-
-parser = argparse.ArgumentParser(add_help=False, description=module_info['description'])
-
-parser.add_argument('--all-users', required=False, default=False, action='store_true', help='Run this module against every user in the account and store the results to ./sessions/[current_session_name]/downloads/confirmed_permissions/[user_name].json. This data can then be run against the privesc_scan module with the --offline flag enabled.')
-parser.add_argument('--user-name', required=False, default=None, help='A single username of a user to run this module against. By default, the user to which the active AWS keys belong to will be used.')
-# parser.add_argument('--group-name', required=False, default=None, help='The name of a group to run this module against. By default, this module will be run against the user which the active AWS keys belong to.')
-# parser.add_argument('--policy-name', required=False, default=None, help='The name of a specific policy to run this module against. By default, this module will be run against the user which the active AWS keys belong to.')
-
-
-def main(args, pacu_main):
-    session = pacu_main.get_active_session()
-
-    ###### Don't modify these. They can be removed if you are not using the function.
-    args = parser.parse_args(args)
-    print = pacu_main.print
-    input = pacu_main.input
-    key_info = pacu_main.key_info
-    fetch_data = pacu_main.fetch_data
-    ######
-
-    summary_data = {'users_confirmed': 0}
-
-    users = []
-    if args.all_users is True:
-        if fetch_data(['IAM', 'Users'], 'enum_users_roles_policies_groups', '--users') is False:
-            print('Pre-req module not run successfully. Exiting...')
-            return
-        fetched_users = session.IAM['Users']
-        for user in fetched_users:
-            users.append({
-                'UserName': user['UserName'],
-                'PermissionsConfirmed': True,
-                'Permissions': {
-                    'Allow': {},
-                    'Deny': {}
-                }
-            })
-    elif args.user_name is not None:
-        users.append({
-            'UserName': args.user_name,
-            'PermissionsConfirmed': True,
-            'Permissions': {
-                'Allow': {},
-                'Deny': {}
-            }
-        })
-        summary_data['single_user'] = args.user_name
-    else:
-        client = pacu_main.get_boto3_client('sts')
-        identity = client.get_caller_identity()
-        active_aws_key = session.get_active_aws_key(pacu_main.database)
-
-        if re.match(r'arn:aws:iam::\d{12}:user/', identity['Arn']) is not None:
-            client = pacu_main.get_boto3_client('iam')
-            try:
-                user = client.get_user()
-                active_aws_key.update(
-                    pacu_main.database,
-                    user_name=user['User']['UserName'],
-                    user_arn=identity['Arn'],
-                    user_id=identity['UserId'],
-                    account_id=identity['Account']
-                )
-            except botocore.exceptions.ClientError:
-                username = input('Failed to discover the current users username, enter it now or Ctrl+C to exit the module: ').strip()
-                if username:
-                    active_aws_key.update(
-                        pacu_main.database,
-                        user_name=username,
-                        user_arn=identity['Arn'],
-                        user_id=identity['UserId'],
-                        account_id=identity['Account']
-                    )
-                else:
-                    # Update the information from get_caller_identity and exit
-                    active_aws_key.update(
-                        pacu_main.database,
-                        user_arn=identity['Arn'],
-                        user_id=identity['UserId'],
-                        account_id=identity['Account']
-                    )
-                    return False
-        elif re.match(r'arn:aws:sts::\d{12}:assumed-role/', identity['Arn']) is not None:
-            # TODO: Find role info
-            active_aws_key.update(
-                pacu_main.database,
-                user_name=identity['User']['UserName'],
-                user_arn=identity['Arn'],
-                user_id=identity['UserId'],
-                account_id=identity['Account']
-            )
-        else:
-            print('Not an IAM user or role. Exiting...\n')
-            return False
-        user = key_info(alias=session.key_alias)
-        user['PermissionsConfirmed'] = True
-        user['Permissions'] = {'Allow': {}, 'Deny': {}}
-        users.append(user)
-        summary_data['single_user'] = user['UserName']
-
-    # list-groups-for-user
-    # list-user-policies
-    # list-group-policies
-    # list-role-policies
-    # list-attached-role-policies
-    # list-attached-group-policies
-    # list-attached-user-policies
-    # get-policy
-    # get-policy-version
-    # get-user-policy
-    # get-group-policy
-    # get-role-policy
-
-    client = pacu_main.get_boto3_client('iam')
-
-    for user in users:
-        user['Groups'] = []
-        user['Policies'] = []
-        try:
-            policies = []
-
-            # Get groups that the user is in
-            try:
-                response = client.list_groups_for_user(
-                    UserName=user['UserName']
-                )
-                user['Groups'] = response['Groups']
-                while 'IsTruncated' in response and response['IsTruncated'] is True:
-                    response = client.list_groups_for_user(
-                        UserName=user['UserName'],
-                        Marker=response['Marker']
-                    )
-                    user['Groups'] += response['Groups']
-            except Exception as error:
-                print('List groups for user failed: {}\n'.format(error))
-                user['PermissionsConfirmed'] = False
-
-            # Get inline and attached group policies
-            for group in user['Groups']:
-                group['Policies'] = []
-                # Get inline group policies
-                try:
-                    response = client.list_group_policies(
-                        GroupName=group['GroupName']
-                    )
-                    policies = response['PolicyNames']
-                    while 'IsTruncated' in response and response['IsTruncated'] is True:
-                        response = client.list_group_policies(
-                            GroupName=group['GroupName'],
-                            Marker=response['Marker']
-                        )
-                        policies += response['PolicyNames']
-                except Exception as error:
-                    print('List group policies failed: {}\n'.format(error))
-                    user['PermissionsConfirmed'] = False
-
-                # Get document for each inline policy
-                for policy in policies:
-                    group['Policies'].append({  # Add policies to list of policies for this group
-                        'PolicyName': policy
-                    })
-                    try:
-                        document = client.get_group_policy(
-                            GroupName=group['GroupName'],
-                            PolicyName=policy
-                        )['PolicyDocument']
-                    except Exception as error:
-                        print('Get group policy failed: {}\n'.format(error))
-                        user['PermissionsConfirmed'] = False
-                    user = parse_document(document, user)
-
-                # Get attached group policies
-                attached_policies = []
-                try:
-                    response = client.list_attached_group_policies(
-                        GroupName=group['GroupName']
-                    )
-                    attached_policies = response['AttachedPolicies']
-                    while 'IsTruncated' in response and response['IsTruncated'] is True:
-                        response = client.list_attached_group_policies(
-                            GroupName=group['GroupName'],
-                            Marker=response['Marker']
-                        )
-                        attached_policies += response['AttachedPolicies']
-                    group['Policies'] += attached_policies
-                except Exception as error:
-                    print('List attached group policies failed: {}\n'.format(error))
-                    user['PermissionsConfirmed'] = False
-                user = parse_attached_policies(client, attached_policies, user)
-
-            # Get inline user policies
-            policies = []
-            if 'Policies' not in user:
-                user['Policies'] = []
-            try:
-                response = client.list_user_policies(
-                    UserName=user['UserName']
-                )
-                policies = response['PolicyNames']
-                while 'IsTruncated' in response and response['IsTruncated'] is True:
-                    response = client.list_user_policies(
-                        UserName=user['UserName'],
-                        Marker=response['Marker']
-                    )
-                    policies += response['PolicyNames']
-                for policy in policies:
-                    user['Policies'].append({
-                        'PolicyName': policy
-                    })
-            except Exception as error:
-                print('List user policies failed: {}\n'.format(error))
-                user['PermissionsConfirmed'] = False
-
-            # Get document for each inline policy
-            for policy in policies:
-                try:
-                    document = client.get_user_policy(
-                        UserName=user['UserName'],
-                        PolicyName=policy
-                    )['PolicyDocument']
-                except Exception as error:
-                    print('Get user policy failed: {}\n'.format(error))
-                    user['PermissionsConfirmed'] = False
-                user = parse_document(document, user)
-
-            # Get attached user policies
-            attached_policies = []
-            try:
-                response = client.list_attached_user_policies(
-                    UserName=user['UserName']
-                )
-                attached_policies = response['AttachedPolicies']
-                while 'IsTruncated' in response and response['IsTruncated'] is True:
-                    response = client.list_attached_user_policies(
-                        UserName=user['UserName'],
-                        Marker=response['Marker']
-                    )
-                    attached_policies += response['AttachedPolicies']
-                user['Policies'] += attached_policies
-            except Exception as error:
-                print('List attached user policies failed: {}\n'.format(error))
-                user['PermissionsConfirmed'] = False
-
-            user = parse_attached_policies(client, attached_policies, user)
-
-            summary_data['users_confirmed'] += 1
-
-            if args.user_name is None and args.all_users is False:
-                active_aws_key.update(
-                    pacu_main.database,
-                    user_name=user['UserName'],
-                    user_arn=user['UserArn'],
-                    user_id=user['UserId'],
-                    groups=user['Groups'],
-                    policies=user['Policies'],
-                    permissions_confirmed=user['PermissionsConfirmed'],
-                    allow_permissions=user['Permissions']['Allow'],
-                    deny_permissions=user['Permissions']['Deny']
-                )
-            else:
-                if not os.path.exists('sessions/{}/downloads/confirmed_permissions/'.format(session.name)):
-                    os.makedirs('sessions/{}/downloads/confirmed_permissions/'.format(session.name))
-
-                with open('sessions/{}/downloads/confirmed_permissions/{}.json'.format(session.name, user['UserName']), 'w+') as user_permissions_file:
-                    json.dump(user, user_permissions_file, indent=2, default=str)
-
-                print('User details stored in ./sessions/{}/downloads/confirmed_permissions/{}.json\n'.format(session.name, user['UserName']))
-        except Exception as error:
-            print('Error, skipping user {}:\n{}\n'.format(user['UserName'], error))
-
-    print('{} completed.\n'.format(module_info['name']))
-    return summary_data
-
-
-def summary(data, pacu_main):
-    out = ''
-    if data['users_confirmed'] == 1:
-        out += '  Confirmed Permissions for: {}.\n'.format(data['single_user'])
-    else:
-        out += '  Confirmed Permissions for {} User(s).\n'.format(data['users_confirmed'])
-    return out
-
-
-def parse_attached_policies(client, attached_policies, user):
-    """ Pull permissions from each policy document. """
-    for policy in attached_policies:
-        document = get_attached_policy(client, policy['PolicyArn'])
-        if document is False:
-            user['PermissionsConfirmed'] = False
-        else:
-            user = parse_document(document, user)
-    return user
-
-
-def get_attached_policy(client, policy_arn):
-    """ Get the policy document of an attached policy. """
-    try:
-        policy = client.get_policy(
-            PolicyArn=policy_arn
-        )['Policy']
-        version = policy['DefaultVersionId']
-        can_get = True
-    except Exception as error:
-        print('Get policy failed: {}'.format(error))
-        return False
-
-        # NOTE: If v1, v2, and v3 exist, then v2 is deleted, the next version will be v4 still, so this WILL error currently
-        # print('Attempting to enumerate the default version...')
-        # can_get = False
-
-    try:
-        if can_get is True:
-            document = client.get_policy_version(
-                PolicyArn=policy_arn,
-                VersionId=version
-            )['PolicyVersion']['Document']
-            return document
-
-        # else:  # If the user can't run get_policy, try to run get_policy_version to enumerate the default version
-        #     for version in ['v1', 'v2', 'v3', 'v4', 'v5']:  # This won't error because it will return the default version before fetching a non-existent version
-        #         policy_version = client.get_policy_version(
-        #             PolicyArn=policy_arn,
-        #             VersionId=version
-        #         )['PolicyVersion']
-        #         if policy_version['IsDefaultVersion'] is True:
-        #             return policy_version['Document']
-
-    except Exception as error:
-        print('Get policy version failed: {}'.format(error))
-        return False
-
-
-def parse_document(document, user):
-    """ Loop permissions, resources, and conditions """
-    if type(document['Statement']) is dict:
-        document['Statement'] = [document['Statement']]
-
-    for statement in document['Statement']:
-
-        if statement['Effect'] == 'Allow':
-
-            if 'Action' in statement and type(statement['Action']) is list:  # Check if the action is a single action (str) or multiple (list)
-                statement['Action'] = list(set(statement['Action']))  # Remove duplicates to stop the circular reference JSON error
-                for action in statement['Action']:
-                    if action in user['Permissions']['Allow']:
-                        if type(statement['Resource']) is list:
-                            user['Permissions']['Allow'][action]['Resources'] += statement['Resource']
-                        else:
-                            user['Permissions']['Allow'][action]['Resources'].append(statement['Resource'])
-                    else:
-                        user['Permissions']['Allow'][action] = {'Resources': [], 'Conditions': []}
-                        if type(statement['Resource']) is list:
-                            user['Permissions']['Allow'][action]['Resources'] = statement['Resource']
-                        else:
-                            user['Permissions']['Allow'][action]['Resources'] = [statement['Resource']]
-                    if 'Condition' in statement:
-                            user['Permissions']['Allow'][action]['Conditions'].append(statement['Condition'])
-                    user['Permissions']['Allow'][action]['Resources'] = list(set(user['Permissions']['Allow'][action]['Resources']))  # Remove duplicate resources
-
-            elif 'Action' in statement and type(statement['Action']) is str:
-                if statement['Action'] in user['Permissions']['Allow']:
-                    if type(statement['Resource']) is list:
-                        user['Permissions']['Allow'][statement['Action']]['Resources'] += statement['Resource']
-                    else:
-                        user['Permissions']['Allow'][statement['Action']]['Resources'].append(statement['Resource'])
-                else:
-                    user['Permissions']['Allow'][statement['Action']] = {'Resources': [], 'Conditions': []}
-                    if type(statement['Resource']) is list:
-                        user['Permissions']['Allow'][statement['Action']]['Resources'] = statement['Resource']
-                    else:
-                        user['Permissions']['Allow'][statement['Action']]['Resources'] = [statement['Resource']]  # Make sure that resources are always arrays
-                if 'Condition' in statement:
-                    user['Permissions']['Allow'][statement['Action']]['Conditions'].append(statement['Condition'])
-                user['Permissions']['Allow'][statement['Action']]['Resources'] = list(set(user['Permissions']['Allow'][statement['Action']]['Resources']))  # Remove duplicate resources
-
-            if 'NotAction' in statement and type(statement['NotAction']) is list:  # NotAction is reverse, so allowing a NotAction is denying that action basically
-                statement['NotAction'] = list(set(statement['NotAction']))  # Remove duplicates to stop the circular reference JSON error
-                for not_action in statement['NotAction']:
-                    if '!{}'.format(not_action) in user['Permissions']['Allow']:
-                        if type(statement['Resource']) is list:
-                            user['Permissions']['Allow']['!{}'.format(not_action)]['Resources'] += statement['Resource']
-                        else:
-                            user['Permissions']['Allow']['!{}'.format(not_action)]['Resources'].append(statement['Resource'])
-                    else:
-                        user['Permissions']['Allow']['!{}'.format(not_action)] = {'Resources': [], 'Conditions': []}
-                        if type(statement['Resource']) is list:
-                            user['Permissions']['Allow']['!{}'.format(not_action)]['Resources'] = statement['Resource']
-                        else:
-                            user['Permissions']['Allow']['!{}'.format(not_action)]['Resources'] = [statement['Resource']]
-                    if 'Condition' in statement:
-                        user['Permissions']['Allow']['!{}'.format(not_action)]['Conditions'].append(statement['Condition'])
-                    user['Permissions']['Allow']['!{}'.format(not_action)]['Resources'] = list(set(user['Permissions']['Allow']['!{}'.format(not_action)]['Resources']))  # Remove duplicate resources
-
-            elif 'NotAction' in statement and type(statement['NotAction']) is str:
-                if '!{}'.format(statement['NotAction']) in user['Permissions']['Allow']:
-                    if type(statement['Resource']) is list:
-                        user['Permissions']['Allow']['!{}'.format(statement['NotAction'])]['Resources'] += statement['Resource']
-                    else:
-                        user['Permissions']['Allow']['!{}'.format(statement['NotAction'])]['Resources'].append(statement['Resource'])
-                else:
-                    user['Permissions']['Allow']['!{}'.format(statement['NotAction'])] = {'Resources': [], 'Conditions': []}
-                    if type(statement['Resource']) is list:
-                        user['Permissions']['Allow']['!{}'.format(statement['NotAction'])]['Resources'] = statement['Resource']
-                    else:
-                        user['Permissions']['Allow']['!{}'.format(statement['NotAction'])]['Resources'] = [statement['Resource']]  # Make sure that resources are always arrays
-                if 'Condition' in statement:
-                    user['Permissions']['Allow']['!{}'.format(statement['NotAction'])]['Conditions'].append(statement['Condition'])
-                user['Permissions']['Allow']['!{}'.format(statement['NotAction'])]['Resources'] = list(set(user['Permissions']['Allow']['!{}'.format(statement['NotAction'])]['Resources']))  # Remove duplicate resources
-
-        if statement['Effect'] == 'Deny':
-
-            if 'Action' in statement and type(statement['Action']) is list:
-                statement['Action'] = list(set(statement['Action']))  # Remove duplicates to stop the circular reference JSON error
-                for action in statement['Action']:
-                    if action in user['Permissions']['Deny']:
-                        if type(statement['Resource']) is list:
-                            user['Permissions']['Deny'][action]['Resources'] += statement['Resource']
-                        else:
-                            user['Permissions']['Deny'][action]['Resources'].append(statement['Resource'])
-                    else:
-                        user['Permissions']['Deny'][action] = {'Resources': [], 'Conditions': []}
-                        if type(statement['Resource']) is list:
-                            user['Permissions']['Deny'][action]['Resources'] = statement['Resource']
-                        else:
-                            user['Permissions']['Deny'][action]['Resources'] = [statement['Resource']]
-                    if 'Condition' in statement:
-                        user['Permissions']['Deny'][action]['Conditions'].append(statement['Condition'])
-                    user['Permissions']['Deny'][action]['Resources'] = list(set(user['Permissions']['Deny'][action]['Resources']))  # Remove duplicate resources
-
-            elif 'Action' in statement and type(statement['Action']) is str:
-                if statement['Action'] in user['Permissions']['Deny']:
-                    if type(statement['Resource']) is list:
-                        user['Permissions']['Deny'][statement['Action']]['Resources'] += statement['Resource']
-                    else:
-                        user['Permissions']['Deny'][statement['Action']]['Resources'].append(statement['Resource'])
-                else:
-                    user['Permissions']['Deny'][statement['Action']] = {'Resources': [], 'Conditions': []}
-                    if type(statement['Resource']) is list:
-                        user['Permissions']['Deny'][statement['Action']]['Resources'] = statement['Resource']
-                    else:
-                        user['Permissions']['Deny'][statement['Action']]['Resources'] = [statement['Resource']]  # Make sure that resources are always arrays
-                if 'Condition' in statement:
-                    user['Permissions']['Deny'][statement['Action']]['Conditions'].append(statement['Condition'])
-                user['Permissions']['Deny'][statement['Action']]['Resources'] = list(set(user['Permissions']['Deny'][statement['Action']]['Resources']))  # Remove duplicate resources
-
-            if 'NotAction' in statement and type(statement['NotAction']) is list:  # NotAction is reverse, so allowing a NotAction is denying that action basically
-                statement['NotAction'] = list(set(statement['NotAction']))  # Remove duplicates to stop the circular reference JSON error
-                for not_action in statement['NotAction']:
-                    if '!{}'.format(not_action) in user['Permissions']['Deny']:
-                        if type(statement['Resource']) is list:
-                            user['Permissions']['Deny']['!{}'.format(not_action)]['Resources'] += statement['Resource']
-                        else:
-                            user['Permissions']['Deny']['!{}'.format(not_action)]['Resources'].append(statement['Resource'])
-                    else:
-                        user['Permissions']['Deny']['!{}'.format(not_action)] = {'Resources': [], 'Conditions': []}
-                        if type(statement['Resource']) is list:
-                            user['Permissions']['Deny']['!{}'.format(not_action)]['Resources'] = statement['Resource']
-                        else:
-                            user['Permissions']['Deny']['!{}'.format(not_action)]['Resources'] = [statement['Resource']]
-                    if 'Condition' in statement:
-                        user['Permissions']['Deny']['!{}'.format(not_action)]['Conditions'].append(statement['Condition'])
-                    user['Permissions']['Deny']['!{}'.format(not_action)]['Resources'] = list(set(user['Permissions']['Deny']['!{}'.format(not_action)]['Resources']))  # Remove duplicate resources
-
-            elif 'NotAction' in statement and type(statement['NotAction']) is str:
-                if '!{}'.format(statement['NotAction']) in user['Permissions']['Deny']:
-                    if type(statement['Resource']) is list:
-                        user['Permissions']['Deny']['!{}'.format(statement['NotAction'])]['Resources'] += statement['Resource']
-                    else:
-                        user['Permissions']['Deny']['!{}'.format(statement['NotAction'])]['Resources'].append(statement['Resource'])
-                else:
-                    user['Permissions']['Deny']['!{}'.format(statement['NotAction'])] = {'Resources': [], 'Conditions': []}
-                    if type(statement['Resource']) is list:
-                        user['Permissions']['Deny']['!{}'.format(statement['NotAction'])]['Resources'] = statement['Resource']
-                    else:
-                        user['Permissions']['Deny']['!{}'.format(statement['NotAction'])]['Resources'] = [statement['Resource']]  # Make sure that resources are always arrays
-                if 'Condition' in statement:
-                    user['Permissions']['Deny']['!{}'.format(statement['NotAction'])]['Conditions'].append(statement['Condition'])
-                user['Permissions']['Deny']['!{}'.format(statement['NotAction'])]['Resources'] = list(set(user['Permissions']['Deny']['!{}'.format(statement['NotAction'])]['Resources']))  # Remove duplicate resources
-
-    return user
->>>>>>> ce5bbd9c
+#!/usr/bin/env python3
+import argparse
+import json
+import os
+import re
+import botocore
+
+
+module_info = {
+    # Name of the module (should be the same as the filename)
+    'name': 'confirm_permissions',
+
+    # Name and any other notes about the author
+    'author': 'Spencer Gietzen of Rhino Security Labs',
+
+    # Category of the module. Make sure the name matches an existing category.
+    'category': 'recon_enum_with_keys',
+
+    # One liner description of the module functionality.
+    # This shows up when a user searches for modules.
+    'one_liner': 'Tries to get a confirmed list of permissions for the current (or all) user(s).',
+
+    # Description about what the module does and how it works
+    'description': 'This module will attempt to use IAM APIs to enumerate a confirmed list of IAM permissions for the current user. This is done by checking attached and inline policies for the user and the groups they are in.',
+
+    # A list of AWS services that the module utilizes during its execution
+    'services': ['IAM'],
+
+    # For prerequisite modules, try and see if any existing modules return the
+    # data that is required for your module before writing that code yourself.
+    # That way session data can stay separated and modular.
+    'prerequisite_modules': [],
+
+    # Module arguments to autocomplete when the user hits tab
+    'arguments_to_autocomplete': ['--all-users', '--user-name']
+}
+
+parser = argparse.ArgumentParser(add_help=False, description=module_info['description'])
+
+parser.add_argument('--all-users', required=False, default=False, action='store_true', help='Run this module against every user in the account and store the results to ./sessions/[current_session_name]/downloads/confirmed_permissions/[user_name].json. This data can then be run against the privesc_scan module with the --offline flag enabled.')
+parser.add_argument('--user-name', required=False, default=None, help='A single username of a user to run this module against. By default, the user to which the active AWS keys belong to will be used.')
+# parser.add_argument('--group-name', required=False, default=None, help='The name of a group to run this module against. By default, this module will be run against the user which the active AWS keys belong to.')
+# parser.add_argument('--policy-name', required=False, default=None, help='The name of a specific policy to run this module against. By default, this module will be run against the user which the active AWS keys belong to.')
+
+
+def main(args, pacu_main):
+    session = pacu_main.get_active_session()
+
+    ###### Don't modify these. They can be removed if you are not using the function.
+    args = parser.parse_args(args)
+    print = pacu_main.print
+    input = pacu_main.input
+    key_info = pacu_main.key_info
+    fetch_data = pacu_main.fetch_data
+    ######
+
+    summary_data = {'users_confirmed': 0}
+
+    users = []
+    if args.all_users is True:
+        if fetch_data(['IAM', 'Users'], 'enum_users_roles_policies_groups', '--users') is False:
+            print('Pre-req module not run successfully. Exiting...')
+            return
+        fetched_users = session.IAM['Users']
+        for user in fetched_users:
+            users.append({
+                'UserName': user['UserName'],
+                'PermissionsConfirmed': True,
+                'Permissions': {
+                    'Allow': {},
+                    'Deny': {}
+                }
+            })
+    elif args.user_name is not None:
+        users.append({
+            'UserName': args.user_name,
+            'PermissionsConfirmed': True,
+            'Permissions': {
+                'Allow': {},
+                'Deny': {}
+            }
+        })
+        summary_data['single_user'] = args.user_name
+    else:
+        client = pacu_main.get_boto3_client('sts')
+        identity = client.get_caller_identity()
+        active_aws_key = session.get_active_aws_key(pacu_main.database)
+
+        if re.match(r'arn:aws:iam::\d{12}:user/', identity['Arn']) is not None:
+            client = pacu_main.get_boto3_client('iam')
+            try:
+                user = client.get_user()
+                active_aws_key.update(
+                    pacu_main.database,
+                    user_name=user['User']['UserName'],
+                    user_arn=identity['Arn'],
+                    user_id=identity['UserId'],
+                    account_id=identity['Account']
+                )
+            except botocore.exceptions.ClientError:
+                username = input('Failed to discover the current users username, enter it now or Ctrl+C to exit the module: ').strip()
+                if username:
+                    active_aws_key.update(
+                        pacu_main.database,
+                        user_name=username,
+                        user_arn=identity['Arn'],
+                        user_id=identity['UserId'],
+                        account_id=identity['Account']
+                    )
+                else:
+                    # Update the information from get_caller_identity and exit
+                    active_aws_key.update(
+                        pacu_main.database,
+                        user_arn=identity['Arn'],
+                        user_id=identity['UserId'],
+                        account_id=identity['Account']
+                    )
+                    return False
+        elif re.match(r'arn:aws:sts::\d{12}:assumed-role/', identity['Arn']) is not None:
+            # TODO: Find role info
+            active_aws_key.update(
+                pacu_main.database,
+                user_name=identity['User']['UserName'],
+                user_arn=identity['Arn'],
+                user_id=identity['UserId'],
+                account_id=identity['Account']
+            )
+        else:
+            print('Not an IAM user or role. Exiting...\n')
+            return False
+        user = key_info(alias=session.key_alias)
+        user['PermissionsConfirmed'] = True
+        user['Permissions'] = {'Allow': {}, 'Deny': {}}
+        users.append(user)
+        summary_data['single_user'] = user['UserName']
+
+    # list-groups-for-user
+    # list-user-policies
+    # list-group-policies
+    # list-role-policies
+    # list-attached-role-policies
+    # list-attached-group-policies
+    # list-attached-user-policies
+    # get-policy
+    # get-policy-version
+    # get-user-policy
+    # get-group-policy
+    # get-role-policy
+
+    client = pacu_main.get_boto3_client('iam')
+
+    for user in users:
+        user['Groups'] = []
+        user['Policies'] = []
+        try:
+            policies = []
+
+            # Get groups that the user is in
+            try:
+                response = client.list_groups_for_user(
+                    UserName=user['UserName']
+                )
+                user['Groups'] = response['Groups']
+                while 'IsTruncated' in response and response['IsTruncated'] is True:
+                    response = client.list_groups_for_user(
+                        UserName=user['UserName'],
+                        Marker=response['Marker']
+                    )
+                    user['Groups'] += response['Groups']
+            except Exception as error:
+                print('List groups for user failed: {}\n'.format(error))
+                user['PermissionsConfirmed'] = False
+
+            # Get inline and attached group policies
+            for group in user['Groups']:
+                group['Policies'] = []
+                # Get inline group policies
+                try:
+                    response = client.list_group_policies(
+                        GroupName=group['GroupName']
+                    )
+                    policies = response['PolicyNames']
+                    while 'IsTruncated' in response and response['IsTruncated'] is True:
+                        response = client.list_group_policies(
+                            GroupName=group['GroupName'],
+                            Marker=response['Marker']
+                        )
+                        policies += response['PolicyNames']
+                except Exception as error:
+                    print('List group policies failed: {}\n'.format(error))
+                    user['PermissionsConfirmed'] = False
+
+                # Get document for each inline policy
+                for policy in policies:
+                    group['Policies'].append({  # Add policies to list of policies for this group
+                        'PolicyName': policy
+                    })
+                    try:
+                        document = client.get_group_policy(
+                            GroupName=group['GroupName'],
+                            PolicyName=policy
+                        )['PolicyDocument']
+                    except Exception as error:
+                        print('Get group policy failed: {}\n'.format(error))
+                        user['PermissionsConfirmed'] = False
+                    user = parse_document(document, user)
+
+                # Get attached group policies
+                attached_policies = []
+                try:
+                    response = client.list_attached_group_policies(
+                        GroupName=group['GroupName']
+                    )
+                    attached_policies = response['AttachedPolicies']
+                    while 'IsTruncated' in response and response['IsTruncated'] is True:
+                        response = client.list_attached_group_policies(
+                            GroupName=group['GroupName'],
+                            Marker=response['Marker']
+                        )
+                        attached_policies += response['AttachedPolicies']
+                    group['Policies'] += attached_policies
+                except Exception as error:
+                    print('List attached group policies failed: {}\n'.format(error))
+                    user['PermissionsConfirmed'] = False
+                user = parse_attached_policies(client, attached_policies, user)
+
+            # Get inline user policies
+            policies = []
+            if 'Policies' not in user:
+                user['Policies'] = []
+            try:
+                response = client.list_user_policies(
+                    UserName=user['UserName']
+                )
+                policies = response['PolicyNames']
+                while 'IsTruncated' in response and response['IsTruncated'] is True:
+                    response = client.list_user_policies(
+                        UserName=user['UserName'],
+                        Marker=response['Marker']
+                    )
+                    policies += response['PolicyNames']
+                for policy in policies:
+                    user['Policies'].append({
+                        'PolicyName': policy
+                    })
+            except Exception as error:
+                print('List user policies failed: {}\n'.format(error))
+                user['PermissionsConfirmed'] = False
+
+            # Get document for each inline policy
+            for policy in policies:
+                try:
+                    document = client.get_user_policy(
+                        UserName=user['UserName'],
+                        PolicyName=policy
+                    )['PolicyDocument']
+                except Exception as error:
+                    print('Get user policy failed: {}\n'.format(error))
+                    user['PermissionsConfirmed'] = False
+                user = parse_document(document, user)
+
+            # Get attached user policies
+            attached_policies = []
+            try:
+                response = client.list_attached_user_policies(
+                    UserName=user['UserName']
+                )
+                attached_policies = response['AttachedPolicies']
+                while 'IsTruncated' in response and response['IsTruncated'] is True:
+                    response = client.list_attached_user_policies(
+                        UserName=user['UserName'],
+                        Marker=response['Marker']
+                    )
+                    attached_policies += response['AttachedPolicies']
+                user['Policies'] += attached_policies
+            except Exception as error:
+                print('List attached user policies failed: {}\n'.format(error))
+                user['PermissionsConfirmed'] = False
+
+            user = parse_attached_policies(client, attached_policies, user)
+
+            summary_data['users_confirmed'] += 1
+
+            if args.user_name is None and args.all_users is False:
+                active_aws_key.update(
+                    pacu_main.database,
+                    user_name=user['UserName'],
+                    user_arn=user['UserArn'],
+                    user_id=user['UserId'],
+                    groups=user['Groups'],
+                    policies=user['Policies'],
+                    permissions_confirmed=user['PermissionsConfirmed'],
+                    allow_permissions=user['Permissions']['Allow'],
+                    deny_permissions=user['Permissions']['Deny']
+                )
+            else:
+                if not os.path.exists('sessions/{}/downloads/confirmed_permissions/'.format(session.name)):
+                    os.makedirs('sessions/{}/downloads/confirmed_permissions/'.format(session.name))
+
+                with open('sessions/{}/downloads/confirmed_permissions/{}.json'.format(session.name, user['UserName']), 'w+') as user_permissions_file:
+                    json.dump(user, user_permissions_file, indent=2, default=str)
+
+                print('User details stored in ./sessions/{}/downloads/confirmed_permissions/{}.json\n'.format(session.name, user['UserName']))
+        except Exception as error:
+            print('Error, skipping user {}:\n{}\n'.format(user['UserName'], error))
+
+    print('{} completed.\n'.format(module_info['name']))
+    return summary_data
+
+
+def summary(data, pacu_main):
+    out = ''
+    if data['users_confirmed'] == 1:
+        out += '  Confirmed Permissions for: {}.\n'.format(data['single_user'])
+    else:
+        out += '  Confirmed Permissions for {} User(s).\n'.format(data['users_confirmed'])
+    return out
+
+
+def parse_attached_policies(client, attached_policies, user):
+    """ Pull permissions from each policy document. """
+    for policy in attached_policies:
+        document = get_attached_policy(client, policy['PolicyArn'])
+        if document is False:
+            user['PermissionsConfirmed'] = False
+        else:
+            user = parse_document(document, user)
+    return user
+
+
+def get_attached_policy(client, policy_arn):
+    """ Get the policy document of an attached policy. """
+    try:
+        policy = client.get_policy(
+            PolicyArn=policy_arn
+        )['Policy']
+        version = policy['DefaultVersionId']
+        can_get = True
+    except Exception as error:
+        print('Get policy failed: {}'.format(error))
+        return False
+
+        # NOTE: If v1, v2, and v3 exist, then v2 is deleted, the next version will be v4 still, so this WILL error currently
+        # print('Attempting to enumerate the default version...')
+        # can_get = False
+
+    try:
+        if can_get is True:
+            document = client.get_policy_version(
+                PolicyArn=policy_arn,
+                VersionId=version
+            )['PolicyVersion']['Document']
+            return document
+
+        # else:  # If the user can't run get_policy, try to run get_policy_version to enumerate the default version
+        #     for version in ['v1', 'v2', 'v3', 'v4', 'v5']:  # This won't error because it will return the default version before fetching a non-existent version
+        #         policy_version = client.get_policy_version(
+        #             PolicyArn=policy_arn,
+        #             VersionId=version
+        #         )['PolicyVersion']
+        #         if policy_version['IsDefaultVersion'] is True:
+        #             return policy_version['Document']
+
+    except Exception as error:
+        print('Get policy version failed: {}'.format(error))
+        return False
+
+
+def parse_document(document, user):
+    """ Loop permissions, resources, and conditions """
+    if type(document['Statement']) is dict:
+        document['Statement'] = [document['Statement']]
+
+    for statement in document['Statement']:
+
+        if statement['Effect'] == 'Allow':
+
+            if 'Action' in statement and type(statement['Action']) is list:  # Check if the action is a single action (str) or multiple (list)
+                statement['Action'] = list(set(statement['Action']))  # Remove duplicates to stop the circular reference JSON error
+                for action in statement['Action']:
+                    if action in user['Permissions']['Allow']:
+                        if type(statement['Resource']) is list:
+                            user['Permissions']['Allow'][action]['Resources'] += statement['Resource']
+                        else:
+                            user['Permissions']['Allow'][action]['Resources'].append(statement['Resource'])
+                    else:
+                        user['Permissions']['Allow'][action] = {'Resources': [], 'Conditions': []}
+                        if type(statement['Resource']) is list:
+                            user['Permissions']['Allow'][action]['Resources'] = statement['Resource']
+                        else:
+                            user['Permissions']['Allow'][action]['Resources'] = [statement['Resource']]
+                    if 'Condition' in statement:
+                            user['Permissions']['Allow'][action]['Conditions'].append(statement['Condition'])
+                    user['Permissions']['Allow'][action]['Resources'] = list(set(user['Permissions']['Allow'][action]['Resources']))  # Remove duplicate resources
+
+            elif 'Action' in statement and type(statement['Action']) is str:
+                if statement['Action'] in user['Permissions']['Allow']:
+                    if type(statement['Resource']) is list:
+                        user['Permissions']['Allow'][statement['Action']]['Resources'] += statement['Resource']
+                    else:
+                        user['Permissions']['Allow'][statement['Action']]['Resources'].append(statement['Resource'])
+                else:
+                    user['Permissions']['Allow'][statement['Action']] = {'Resources': [], 'Conditions': []}
+                    if type(statement['Resource']) is list:
+                        user['Permissions']['Allow'][statement['Action']]['Resources'] = statement['Resource']
+                    else:
+                        user['Permissions']['Allow'][statement['Action']]['Resources'] = [statement['Resource']]  # Make sure that resources are always arrays
+                if 'Condition' in statement:
+                    user['Permissions']['Allow'][statement['Action']]['Conditions'].append(statement['Condition'])
+                user['Permissions']['Allow'][statement['Action']]['Resources'] = list(set(user['Permissions']['Allow'][statement['Action']]['Resources']))  # Remove duplicate resources
+
+            if 'NotAction' in statement and type(statement['NotAction']) is list:  # NotAction is reverse, so allowing a NotAction is denying that action basically
+                statement['NotAction'] = list(set(statement['NotAction']))  # Remove duplicates to stop the circular reference JSON error
+                for not_action in statement['NotAction']:
+                    if '!{}'.format(not_action) in user['Permissions']['Allow']:
+                        if type(statement['Resource']) is list:
+                            user['Permissions']['Allow']['!{}'.format(not_action)]['Resources'] += statement['Resource']
+                        else:
+                            user['Permissions']['Allow']['!{}'.format(not_action)]['Resources'].append(statement['Resource'])
+                    else:
+                        user['Permissions']['Allow']['!{}'.format(not_action)] = {'Resources': [], 'Conditions': []}
+                        if type(statement['Resource']) is list:
+                            user['Permissions']['Allow']['!{}'.format(not_action)]['Resources'] = statement['Resource']
+                        else:
+                            user['Permissions']['Allow']['!{}'.format(not_action)]['Resources'] = [statement['Resource']]
+                    if 'Condition' in statement:
+                        user['Permissions']['Allow']['!{}'.format(not_action)]['Conditions'].append(statement['Condition'])
+                    user['Permissions']['Allow']['!{}'.format(not_action)]['Resources'] = list(set(user['Permissions']['Allow']['!{}'.format(not_action)]['Resources']))  # Remove duplicate resources
+
+            elif 'NotAction' in statement and type(statement['NotAction']) is str:
+                if '!{}'.format(statement['NotAction']) in user['Permissions']['Allow']:
+                    if type(statement['Resource']) is list:
+                        user['Permissions']['Allow']['!{}'.format(statement['NotAction'])]['Resources'] += statement['Resource']
+                    else:
+                        user['Permissions']['Allow']['!{}'.format(statement['NotAction'])]['Resources'].append(statement['Resource'])
+                else:
+                    user['Permissions']['Allow']['!{}'.format(statement['NotAction'])] = {'Resources': [], 'Conditions': []}
+                    if type(statement['Resource']) is list:
+                        user['Permissions']['Allow']['!{}'.format(statement['NotAction'])]['Resources'] = statement['Resource']
+                    else:
+                        user['Permissions']['Allow']['!{}'.format(statement['NotAction'])]['Resources'] = [statement['Resource']]  # Make sure that resources are always arrays
+                if 'Condition' in statement:
+                    user['Permissions']['Allow']['!{}'.format(statement['NotAction'])]['Conditions'].append(statement['Condition'])
+                user['Permissions']['Allow']['!{}'.format(statement['NotAction'])]['Resources'] = list(set(user['Permissions']['Allow']['!{}'.format(statement['NotAction'])]['Resources']))  # Remove duplicate resources
+
+        if statement['Effect'] == 'Deny':
+
+            if 'Action' in statement and type(statement['Action']) is list:
+                statement['Action'] = list(set(statement['Action']))  # Remove duplicates to stop the circular reference JSON error
+                for action in statement['Action']:
+                    if action in user['Permissions']['Deny']:
+                        if type(statement['Resource']) is list:
+                            user['Permissions']['Deny'][action]['Resources'] += statement['Resource']
+                        else:
+                            user['Permissions']['Deny'][action]['Resources'].append(statement['Resource'])
+                    else:
+                        user['Permissions']['Deny'][action] = {'Resources': [], 'Conditions': []}
+                        if type(statement['Resource']) is list:
+                            user['Permissions']['Deny'][action]['Resources'] = statement['Resource']
+                        else:
+                            user['Permissions']['Deny'][action]['Resources'] = [statement['Resource']]
+                    if 'Condition' in statement:
+                        user['Permissions']['Deny'][action]['Conditions'].append(statement['Condition'])
+                    user['Permissions']['Deny'][action]['Resources'] = list(set(user['Permissions']['Deny'][action]['Resources']))  # Remove duplicate resources
+
+            elif 'Action' in statement and type(statement['Action']) is str:
+                if statement['Action'] in user['Permissions']['Deny']:
+                    if type(statement['Resource']) is list:
+                        user['Permissions']['Deny'][statement['Action']]['Resources'] += statement['Resource']
+                    else:
+                        user['Permissions']['Deny'][statement['Action']]['Resources'].append(statement['Resource'])
+                else:
+                    user['Permissions']['Deny'][statement['Action']] = {'Resources': [], 'Conditions': []}
+                    if type(statement['Resource']) is list:
+                        user['Permissions']['Deny'][statement['Action']]['Resources'] = statement['Resource']
+                    else:
+                        user['Permissions']['Deny'][statement['Action']]['Resources'] = [statement['Resource']]  # Make sure that resources are always arrays
+                if 'Condition' in statement:
+                    user['Permissions']['Deny'][statement['Action']]['Conditions'].append(statement['Condition'])
+                user['Permissions']['Deny'][statement['Action']]['Resources'] = list(set(user['Permissions']['Deny'][statement['Action']]['Resources']))  # Remove duplicate resources
+
+            if 'NotAction' in statement and type(statement['NotAction']) is list:  # NotAction is reverse, so allowing a NotAction is denying that action basically
+                statement['NotAction'] = list(set(statement['NotAction']))  # Remove duplicates to stop the circular reference JSON error
+                for not_action in statement['NotAction']:
+                    if '!{}'.format(not_action) in user['Permissions']['Deny']:
+                        if type(statement['Resource']) is list:
+                            user['Permissions']['Deny']['!{}'.format(not_action)]['Resources'] += statement['Resource']
+                        else:
+                            user['Permissions']['Deny']['!{}'.format(not_action)]['Resources'].append(statement['Resource'])
+                    else:
+                        user['Permissions']['Deny']['!{}'.format(not_action)] = {'Resources': [], 'Conditions': []}
+                        if type(statement['Resource']) is list:
+                            user['Permissions']['Deny']['!{}'.format(not_action)]['Resources'] = statement['Resource']
+                        else:
+                            user['Permissions']['Deny']['!{}'.format(not_action)]['Resources'] = [statement['Resource']]
+                    if 'Condition' in statement:
+                        user['Permissions']['Deny']['!{}'.format(not_action)]['Conditions'].append(statement['Condition'])
+                    user['Permissions']['Deny']['!{}'.format(not_action)]['Resources'] = list(set(user['Permissions']['Deny']['!{}'.format(not_action)]['Resources']))  # Remove duplicate resources
+
+            elif 'NotAction' in statement and type(statement['NotAction']) is str:
+                if '!{}'.format(statement['NotAction']) in user['Permissions']['Deny']:
+                    if type(statement['Resource']) is list:
+                        user['Permissions']['Deny']['!{}'.format(statement['NotAction'])]['Resources'] += statement['Resource']
+                    else:
+                        user['Permissions']['Deny']['!{}'.format(statement['NotAction'])]['Resources'].append(statement['Resource'])
+                else:
+                    user['Permissions']['Deny']['!{}'.format(statement['NotAction'])] = {'Resources': [], 'Conditions': []}
+                    if type(statement['Resource']) is list:
+                        user['Permissions']['Deny']['!{}'.format(statement['NotAction'])]['Resources'] = statement['Resource']
+                    else:
+                        user['Permissions']['Deny']['!{}'.format(statement['NotAction'])]['Resources'] = [statement['Resource']]  # Make sure that resources are always arrays
+                if 'Condition' in statement:
+                    user['Permissions']['Deny']['!{}'.format(statement['NotAction'])]['Conditions'].append(statement['Condition'])
+                user['Permissions']['Deny']['!{}'.format(statement['NotAction'])]['Resources'] = list(set(user['Permissions']['Deny']['!{}'.format(statement['NotAction'])]['Resources']))  # Remove duplicate resources
+
+    return user
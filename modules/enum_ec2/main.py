--- conflicted
+++ resolved
@@ -213,18 +213,6 @@
                 args.vpcs = False
                 print('Dry run failed, the current AWS account does not have the necessary permissions to run "describe_vpcs". Skipping VPC enumeration.\n')
     # VPC Endpoints
-<<<<<<< HEAD
-    try:
-        client.describe_vpc_endpoints(
-            DryRun=True
-        )
-    except ClientError as error:
-        if not str(error).find('UnauthorizedOperation') == -1:
-            all = False
-            args.vpc_endpoints = False
-            print('Dry run failed, the current AWS account does not have the necessary permissions to run "describe_vpc_endpoints".\nSkipping VPC endpoint enumeration.')
-            return
-=======
     if args.vpc_endpoints:
         try:
             client.describe_vpc_endpoints(
@@ -235,7 +223,6 @@
                 args.vpc_endpoints = False
                 print('Dry run failed, the current AWS account does not have the necessary permissions to run "describe_vpc_endpoints". Skipping VPC endpoint enumeration.\n')
 
->>>>>>> ce5bbd9c
     all_instances = []
     all_security_groups = []
     all_elastic_ips = []

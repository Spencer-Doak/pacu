#!/usr/bin/env python3
import argparse
from copy import deepcopy
from botocore.exceptions import ClientError


module_info = {
    # Name of the module (should be the same as the filename)
    'name': 'enum_monitoring',

    # Name and any other notes about the author
    'author': 'Spencer Gietzen of Rhino Security Labs',

    # Category of the module. Make sure the name matches an existing category.
    'category': 'logging_monitoring',

    # One liner description of the module functionality. This shows up when a user searches for modules.
    'one_liner': 'Detects monitoring and logging capabilities.',

    # Description about what the module does and how it works
    'description': 'This module will enumerate the different logging and monitoring capabilities that have been implemented in the current AWS account. By default the module will enumerate all services that it supports, but by specifying the individual arguments, it is possible to target specific services. The supported services include CloudTrail, CloudWatch, Config, Shield, VPC, and GuardDuty.',

    # A list of AWS services that the module utilizes during its execution
    'services': ['GuardDuty', 'CloudTrail', 'Shield', 'monitoring', 'Config', 'EC2'],  # CloudWatch needs to be "monitoring" and VPC needs to be "EC2" here for "ls" to work

    # For prerequisite modules, try and see if any existing modules return the data that is required for your module before writing that code yourself, that way, session data can stay separated and modular.
    'prerequisite_modules': [],

    # Module arguments to autocomplete when the user hits tab
    'arguments_to_autocomplete': ['--vpc', '--config', '--cloud-trail', '--cloud-watch', '--shield', '--guard-duty'],
}

parser = argparse.ArgumentParser(add_help=False, description=module_info['description'])

parser.add_argument('--cloud-trail', required=False, default=False, action='store_true', help='Enumerate CloudTrail logging implementations.')
parser.add_argument('--cloud-watch', required=False, default=False, action='store_true', help='Enumerate CloudWatch alarms.')
parser.add_argument('--shield', required=False, default=False, action='store_true', help='Enumerate the Shield DDoS plan.')
parser.add_argument('--guard-duty', required=False, default=False, action='store_true', help='Enumerate GuardDuty security implementations.')
parser.add_argument('--config', required=False, default=False, action='store_true', help='Enumerate Config configurations and resources.')
parser.add_argument('--vpc', required=False, default=False, action='store_true', help='Enumerate VPC flow logs.')


def main(args, pacu_main):
    session = pacu_main.get_active_session()

    ###### Don't modify these. They can be removed if you are not using the function.
    args = parser.parse_args(args)
    print = pacu_main.print
    get_regions = pacu_main.get_regions
    ######

    enum_all = False
    if not any([args.cloud_trail, args.cloud_watch, args.shield, args.guard_duty, args.config, args.vpc]):
        enum_all = True

    summary_data = {}
    if enum_all is True or args.shield is True:
        print('Starting Shield...')

        try:
            client = pacu_main.get_boto3_client('shield', 'us-east-1')

            subscription = client.get_subscription_state()

            if subscription == 'ACTIVE':
                time_period = client.describe_subscription()
                shield_data = deepcopy(session.Shield)
                shield_data['AdvancedProtection'] = True
                shield_data['StartTime'] = time_period['Subscription']['StartTime']
                shield_data['TimeCommitmentInDays'] = time_period['Subscription']['TimeCommitmentInSeconds'] / 60 / 60 / 24
                session.update(pacu_main.database, Shield=shield_data)
                print('    Advanced (paid) DDoS protection enabled through AWS Shield.')
                print('      Subscription Started: {}\nSubscription Commitment: {} days'.format(session.Shield['StartTime'], session.Shield['TimeCommitmentInDays']))
                summary_data['ShieldSubscription'] = 'Active'
                summary_data['ShieldSubscriptionStart'] = session.Shield['StarTime']
                summary_data['ShieldSubscriptionLength'] = session.Shield['TimeCommitmentInDays']
            else:
                shield_data = deepcopy(session.Shield)
                shield_data['AdvancedProtection'] = False
                session.update(pacu_main.database, Shield=shield_data)
                print('    Standard (default/free) DDoS protection enabled through AWS Shield.')
                summary_data['ShieldSubscription'] = 'Inactive'

        except ClientError as error:
            print('Error {} getting Shield Info'.format(error))

    if enum_all is True or args.cloud_trail is True:
        print('Starting CloudTrail...')
        cloudtrail_regions = get_regions('cloudtrail')
        all_trails = []

        for region in cloudtrail_regions:
            print('  Starting region {}...'.format(region))

            client = pacu_main.get_boto3_client('cloudtrail', region)

            trails = client.describe_trails(
                includeShadowTrails=False
            )
            print('    {} trails found.'.format(len(trails['trailList'])))

            for trail in trails['trailList']:
                trail['Region'] = region
                all_trails.append(trail)

        cloudtrail_data = deepcopy(session.CloudTrail)
        cloudtrail_data['Trails'] = all_trails
        session.update(pacu_main.database, CloudTrail=cloudtrail_data)
        print('  {} total CloudTrail trails found.\n'.format(len(session.CloudTrail['Trails'])))
        summary_data['CloudTrails'] = len(session.CloudTrail['Trails'])

    if enum_all is True or args.guard_duty is True:
        print('Starting GuardDuty...')
        master_count = 0
        guard_duty_regions = get_regions('guardduty')
        all_detectors = []

        for region in guard_duty_regions:
            detectors = []
            print('  Starting region {}...'.format(region))

            client = pacu_main.get_boto3_client('guardduty', region)

            response = client.list_detectors()

            for detector in response['DetectorIds']:
                status, master = get_detector_master(detector, client)
                detectors.append({
                    'Id': detector,
                    'Region': region,
                    'MasterStatus': status,
                    'MasterAccountId': master
                })
                if not master:
                    master_count += 1

            while 'NextToken' in response:
                response = client.list_detectors(
                    NextToken=response['NextToken']
                )

                for detector in response['DetectorIds']:
                    status, master = get_detector_master(detector, client)
                    detectors.append({
                        'Id': detector,
                        'Region': region,
                        'MasterStatus': status,
                        'MasterAccountId': master
                    })
                    if not master:
                        master_count += 1

            print('    {} GuardDuty Detectors found.'.format(len(detectors)))
            all_detectors.extend(detectors)

        summary_data['MasterDetectors'] = master_count
        guardduty_data = deepcopy(session.GuardDuty)
        guardduty_data['Detectors'] = all_detectors
        session.update(pacu_main.database, GuardDuty=guardduty_data)
        print('  {} total GuardDuty Detectors found.\n'.format(len(session.GuardDuty['Detectors'])))
        summary_data['Detectors'] = len(session.GuardDuty['Detectors'])

    if enum_all is True or args.config is True:
        print('Starting Config...')
        config_regions = get_regions('config')
        all_rules = []
        all_delivery_channels = []
        all_configuration_recorders = []
        all_configuration_aggregators = []

        for region in config_regions:
            print('  Starting region {}...'.format(region))

            client = pacu_main.get_boto3_client('config', region)

            response = client.describe_config_rules()
            rules = response['ConfigRules']
            while 'NextToken' in response:
                response = client.describe_config_rules(
                    NextToken=response['NextToken']
                )
                rules.extend(response['ConfigRules'])
            print('    {} rules found.'.format(len(rules)))
            for rule in rules:
                rule['Region'] = region
            all_rules.extend(rules)

            delivery_channels = client.describe_delivery_channels()['DeliveryChannels']
            delivery_channels_status = client.describe_delivery_channel_status()['DeliveryChannelsStatus']
            for channel in delivery_channels:
                channel['Region'] = region
                for status in delivery_channels_status:
                    if channel['name'] == status['name']:
                        channel.update(status)  # Merge the channel "status" fields into the actual channel for the DB
                        break
            print('    {} delivery channels found.'.format(len(delivery_channels)))
            all_delivery_channels.extend(delivery_channels)

            configuration_recorders = client.describe_configuration_recorders()['ConfigurationRecorders']
            configuration_recorders_status = client.describe_configuration_recorder_status()['ConfigurationRecordersStatus']
            for recorder in configuration_recorders:
                recorder['Region'] = region
                for status in configuration_recorders_status:
                    if recorder['name'] == status['name']:
                        recorder.update(status)  # Merge the recorder "status" fields into the actual recorder for the DB
                        break
            print('    {} configuration recorders found.'.format(len(configuration_recorders)))
            all_configuration_recorders.extend(configuration_recorders)

            response = client.describe_configuration_aggregators()
            configuration_aggregators = response['ConfigurationAggregators']
            while 'NextToken' in response:
                response = client.describe_configuration_aggregators(
                    NextToken=response['NextToken']
                )
                configuration_aggregators.extend(response['ConfigurationAggregators'])
            for aggregator in configuration_aggregators:
                aggregator['Region'] = region
            print('    {} configuration aggregators found.'.format(len(configuration_aggregators)))
            all_configuration_aggregators.extend(configuration_aggregators)

        config_data = deepcopy(session.Config)
        config_data['Rules'] = all_rules
        config_data['Recorders'] = all_configuration_recorders
        config_data['DeliveryChannels'] = all_delivery_channels
        config_data['Aggregators'] = all_configuration_aggregators
        session.update(pacu_main.database, Config=config_data)
        print('  {} total Config rules found.\n'.format(len(session.Config['Rules'])))

    if enum_all is True or args.cloud_watch is True:
        print('Starting CloudWatch...')
        cw_regions = get_regions('monitoring')
        all_alarms = []

        for region in cw_regions:
            print('  Starting region {}...'.format(region))

            client = pacu_main.get_boto3_client('cloudwatch', region)

            response = client.describe_alarms()
            alarms = response['MetricAlarms']
            while 'NextToken' in response:
                response = client.describe_alarms(
                    NextToken=response['NextToken']
                )
                alarms.extend(response['MetricAlarms'])
            print('    {} alarms found.'.format(len(alarms)))

            for alarm in alarms:
                alarm['Region'] = region

            all_alarms.extend(alarms)

        cw_data = deepcopy(session.CloudWatch)
        cw_data['Alarms'] = all_alarms
        session.update(pacu_main.database, CloudWatch=cw_data)
        print('  {} total CloudWatch alarms found.\n'.format(len(session.CloudWatch['Alarms'])))

    if enum_all is True or args.vpc is True:
        print('Starting VPC...')
        vpc_regions = get_regions('ec2')
        all_flow_logs = []

        for region in vpc_regions:
            print('  Starting region {}...'.format(region))

            client = pacu_main.get_boto3_client('ec2', region)

            response = client.describe_flow_logs(
                MaxResults=1000
            )
            flow_logs = response['FlowLogs']
            while 'NextToken' in response:
                response = client.describe_flow_logs(
                    MaxResults=1000,
                    NextToken=response['NextToken']
                )
                flow_logs.extend(response['FlowLogs'])
            print('    {} flow logs found.'.format(len(flow_logs)))

            for flow_log in flow_logs:
                flow_log['Region'] = region

            all_flow_logs.extend(flow_logs)

        vpc_data = deepcopy(session.VPC)
        vpc_data['FlowLogs'] = all_flow_logs
        session.update(pacu_main.database, VPC=vpc_data)
        print('  {} total VPC flow logs found.\n'.format(len(session.VPC['FlowLogs'])))

    print('{} completed.\n'.format(module_info['name']))
    return summary_data


def summary(data, pacu_main):
<<<<<<< HEAD
    raise NotImplementedError


def get_detector_master(detector_id, client):
=======
    out = ''
    if 'ShieldSubscription' in data:
        out += 'Shield Subscription Status: {}\n'.format(data['ShieldSubscription'])
        if data['ShieldSubscription'] == 'Active':
            out += '  Shield Subscription Start: {}\n'.format(data['ShieldSubscriptionStart'])
            out += '  Shield Subscription Length: {} day(s(\n'.format(data['ShieldSubscriptionLength'])
    if 'CloudTrails' in data:
        out += '{} CloudTrail Trail(s) found.\n'.format(data['CloudTrails'])
    if 'Detectors' in data:
        out += '{} GuardDuty Detector(s) found.\n'.format(data['Detectors'])
    if 'MasterDetectors' in data:
        out += '  {} Master GuardDuty Detector(s) found.\n'.format(data['MasterDetectors'])
    return out
>>>>>>> 0bc860cf


def get_detector_master(detector_id, client):
    response = client.get_master_account(
        DetectorId=detector_id
    )
    if 'Master' not in response:
        return(None, None)

    status = None
    master = None

    if 'RelationshipStatus' in response['Master']:
        status = response['Master']['RelationshipStatus']

    if 'AccountId' in response['Master']:
        master = response['Master']['AccountId']

    return(status, master)<|MERGE_RESOLUTION|>--- conflicted
+++ resolved
@@ -293,12 +293,6 @@
 
 
 def summary(data, pacu_main):
-<<<<<<< HEAD
-    raise NotImplementedError
-
-
-def get_detector_master(detector_id, client):
-=======
     out = ''
     if 'ShieldSubscription' in data:
         out += 'Shield Subscription Status: {}\n'.format(data['ShieldSubscription'])
@@ -312,7 +306,6 @@
     if 'MasterDetectors' in data:
         out += '  {} Master GuardDuty Detector(s) found.\n'.format(data['MasterDetectors'])
     return out
->>>>>>> 0bc860cf
 
 
 def get_detector_master(detector_id, client):
